﻿<?xml version="1.0" encoding="utf-8"?>
<configuration>
  <packageSources>
<<<<<<< HEAD
    <add key="nuget.org" value="https://api.nuget.org/v3/index.json" />  
=======
    <clear />
    <add key="nuget.org" value="https://api.nuget.org/v3/index.json" />
    <add key="CopilotStudio" value="https://pkgs.dev.azure.com/Power-Fx/7dd30b4a-31be-4ac9-a649-e6addd4d5b0a/_packaging/CopilotStudio/nuget/v3/index.json" />
>>>>>>> 518fd447
  </packageSources>
  <packageSourceMapping>
    <packageSource key="nuget.org">
      <package pattern="*" />
    </packageSource>
    <packageSource key="CopilotStudio">
      <package pattern="Microsoft.Bot.*" />
      <package pattern="Microsoft.PowerFx.*" />
    </packageSource>
  </packageSourceMapping>
</configuration><|MERGE_RESOLUTION|>--- conflicted
+++ resolved
@@ -1,13 +1,9 @@
 ﻿<?xml version="1.0" encoding="utf-8"?>
 <configuration>
   <packageSources>
-<<<<<<< HEAD
-    <add key="nuget.org" value="https://api.nuget.org/v3/index.json" />  
-=======
     <clear />
     <add key="nuget.org" value="https://api.nuget.org/v3/index.json" />
     <add key="CopilotStudio" value="https://pkgs.dev.azure.com/Power-Fx/7dd30b4a-31be-4ac9-a649-e6addd4d5b0a/_packaging/CopilotStudio/nuget/v3/index.json" />
->>>>>>> 518fd447
   </packageSources>
   <packageSourceMapping>
     <packageSource key="nuget.org">
